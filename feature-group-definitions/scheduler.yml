--- conflicted
+++ resolved
@@ -1,25 +1,3 @@
 name: Scheduler API
-<<<<<<< HEAD
-spec: https://wicg.github.io/scheduling-apis/
-=======
 description: The `scheduler` API provides a way to prioritize all tasks belonging to an application.
-spec: https://wicg.github.io/scheduling-apis/
-status:
-  baseline: false
-  support:
-    chrome: "94"
-    chrome_android: "94"
-    edge: "94"
-compat_features:
-  - api.Scheduler
-  - api.Scheduler.postTask
-  - api.TaskController
-  - api.TaskController.setPriority
-  - api.TaskController.TaskController
-  - api.TaskPriorityChangeEvent
-  - api.TaskPriorityChangeEvent.previousPriority
-  - api.TaskPriorityChangeEvent.TaskPriorityChangeEvent
-  - api.TaskSignal
-  - api.TaskSignal.priority
-  - api.scheduler
->>>>>>> 88275b8b
+spec: https://wicg.github.io/scheduling-apis/